--- conflicted
+++ resolved
@@ -3,17 +3,12 @@
 version = "0.1.0"
 description = "Python client for the Sentry Objectstore service"
 readme = "README.md"
-<<<<<<< HEAD
-requires-python = ">=3.11.9"
+requires-python = ">=3.13.1"
 dependencies = [
     "sentry-sdk>=2.42.1",
     "urllib3>=2.5.0",
     "zstandard>=0.18.0",
 ]
-=======
-requires-python = ">=3.13.1"
-dependencies = []
->>>>>>> 93ada0e3
 
 [build-system]
 requires = ["uv_build"]
