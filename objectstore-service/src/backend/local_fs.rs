use std::io::ErrorKind;
use std::path::{Path, PathBuf};
use std::pin::pin;

use futures_util::StreamExt;
use objectstore_types::Metadata;
use tokio::fs::OpenOptions;
use tokio::io::{AsyncBufReadExt, AsyncWriteExt, BufReader, BufWriter};
use tokio_util::io::{ReaderStream, StreamReader};

<<<<<<< HEAD
use crate::backend::common::{Backend, BackendStream};
use crate::id::ObjectId;
=======
use crate::backend::common::Backend;
use crate::{ObjectPath, PayloadStream};
>>>>>>> f4f01abf

#[derive(Debug)]
pub struct LocalFsBackend {
    path: PathBuf,
}

impl LocalFsBackend {
    pub fn new(path: &Path) -> Self {
        Self { path: path.into() }
    }
}

#[async_trait::async_trait]
impl Backend for LocalFsBackend {
    fn name(&self) -> &'static str {
        "local-fs"
    }

    #[tracing::instrument(level = "trace", fields(?id), skip_all)]
    async fn put_object(
        &self,
        id: &ObjectId,
        metadata: &Metadata,
        stream: PayloadStream,
    ) -> anyhow::Result<()> {
        tracing::debug!("Writing to local_fs backend");
        let path = self.path.join(id.as_storage_path().to_string());
        tokio::fs::create_dir_all(path.parent().unwrap()).await?;
        let file = OpenOptions::new()
            .create(true)
            .write(true)
            .truncate(true)
            .open(path)
            .await?;

        let mut reader = pin!(StreamReader::new(stream));
        let mut writer = BufWriter::new(file);

        let metadata_json = serde_json::to_string(metadata)?;
        writer.write_all(metadata_json.as_bytes()).await?;
        writer.write_all(b"\n").await?;

        tokio::io::copy(&mut reader, &mut writer).await?;
        writer.flush().await?;
        let file = writer.into_inner();
        file.sync_data().await?;
        drop(file);

        Ok(())
    }

    // TODO: Return `Ok(None)` if object is found but past expiry
<<<<<<< HEAD
    #[tracing::instrument(level = "trace", fields(?id), skip_all)]
    async fn get_object(&self, id: &ObjectId) -> anyhow::Result<Option<(Metadata, BackendStream)>> {
=======
    #[tracing::instrument(level = "trace", fields(?path), skip_all)]
    async fn get_object(
        &self,
        path: &ObjectPath,
    ) -> anyhow::Result<Option<(Metadata, PayloadStream)>> {
>>>>>>> f4f01abf
        tracing::debug!("Reading from local_fs backend");
        let path = self.path.join(id.as_storage_path().to_string());
        let file = match OpenOptions::new().read(true).open(path).await {
            Ok(file) => file,
            Err(err) if err.kind() == ErrorKind::NotFound => {
                tracing::debug!("Object not found");
                return Ok(None);
            }
            err => err?,
        };

        let mut reader = BufReader::new(file);
        let mut metadata_line = String::new();
        reader.read_line(&mut metadata_line).await?;
        let metadata: Metadata = serde_json::from_str(metadata_line.trim_end())?;

        let stream = ReaderStream::new(reader);
        Ok(Some((metadata, stream.boxed())))
    }

    #[tracing::instrument(level = "trace", fields(?id), skip_all)]
    async fn delete_object(&self, id: &ObjectId) -> anyhow::Result<()> {
        tracing::debug!("Deleting from local_fs backend");
        let path = self.path.join(id.as_storage_path().to_string());
        let result = tokio::fs::remove_file(path).await;
        if let Err(e) = &result
            && e.kind() == ErrorKind::NotFound
        {
            tracing::debug!("Object not found");
        }
        Ok(result?)
    }
}

#[cfg(test)]
mod tests {
    use std::time::{Duration, SystemTime};

    use bytes::BytesMut;
    use futures_util::TryStreamExt;
    use objectstore_types::{Compression, ExpirationPolicy};

    use crate::id::{Scope, Scopes};

    use super::*;

    fn make_stream(contents: &[u8]) -> PayloadStream {
        tokio_stream::once(Ok(contents.to_vec().into())).boxed()
    }

    #[tokio::test]
    async fn stores_metadata() {
        let tempdir = tempfile::tempdir().unwrap();
        let backend = LocalFsBackend::new(tempdir.path());

        let key = ObjectId {
            usecase: "testing".into(),
            scopes: Scopes::from_iter([Scope::create("testing", "value").unwrap()]),
            key: "testing".into(),
        };
        let metadata = Metadata {
            is_redirect_tombstone: None,
            content_type: "text/plain".into(),
            expiration_policy: ExpirationPolicy::TimeToIdle(Duration::from_secs(3600)),
            time_created: Some(SystemTime::now()),
            time_expires: None,
            compression: Some(Compression::Zstd),
            custom: [("foo".into(), "bar".into())].into(),
            size: None,
        };
        backend
            .put_object(&key, &metadata, make_stream(b"oh hai!"))
            .await
            .unwrap();

        let (read_metadata, stream) = backend.get_object(&key).await.unwrap().unwrap();
        let file_contents: BytesMut = stream.try_collect().await.unwrap();

        assert_eq!(read_metadata, metadata);
        assert_eq!(file_contents.as_ref(), b"oh hai!");
    }
}<|MERGE_RESOLUTION|>--- conflicted
+++ resolved
@@ -2,19 +2,16 @@
 use std::path::{Path, PathBuf};
 use std::pin::pin;
 
+use anyhow::Result;
 use futures_util::StreamExt;
 use objectstore_types::Metadata;
 use tokio::fs::OpenOptions;
 use tokio::io::{AsyncBufReadExt, AsyncWriteExt, BufReader, BufWriter};
 use tokio_util::io::{ReaderStream, StreamReader};
 
-<<<<<<< HEAD
-use crate::backend::common::{Backend, BackendStream};
+use crate::PayloadStream;
+use crate::backend::common::Backend;
 use crate::id::ObjectId;
-=======
-use crate::backend::common::Backend;
-use crate::{ObjectPath, PayloadStream};
->>>>>>> f4f01abf
 
 #[derive(Debug)]
 pub struct LocalFsBackend {
@@ -67,16 +64,8 @@
     }
 
     // TODO: Return `Ok(None)` if object is found but past expiry
-<<<<<<< HEAD
     #[tracing::instrument(level = "trace", fields(?id), skip_all)]
-    async fn get_object(&self, id: &ObjectId) -> anyhow::Result<Option<(Metadata, BackendStream)>> {
-=======
-    #[tracing::instrument(level = "trace", fields(?path), skip_all)]
-    async fn get_object(
-        &self,
-        path: &ObjectPath,
-    ) -> anyhow::Result<Option<(Metadata, PayloadStream)>> {
->>>>>>> f4f01abf
+    async fn get_object(&self, id: &ObjectId) -> Result<Option<(Metadata, PayloadStream)>> {
         tracing::debug!("Reading from local_fs backend");
         let path = self.path.join(id.as_storage_path().to_string());
         let file = match OpenOptions::new().read(true).open(path).await {
