use std::time::{Duration, SystemTime};
use std::{fmt, io};

use anyhow::{Context, Result};
use futures_util::{StreamExt, TryStreamExt};
use objectstore_types::{ExpirationPolicy, Metadata};
use reqwest::{Body, IntoUrl, Method, RequestBuilder, StatusCode};

<<<<<<< HEAD
use crate::backend::common::{self, Backend, BackendStream};
use crate::id::ObjectId;
=======
use crate::backend::common::{self, Backend};
use crate::{ObjectPath, PayloadStream};
>>>>>>> f4f01abf

/// Prefix used for custom metadata in headers for the GCS backend.
///
/// See: <https://cloud.google.com/storage/docs/xml-api/reference-headers#xgoogmeta>
const GCS_CUSTOM_PREFIX: &str = "x-goog-meta-";
/// Header used to store the expiration time for GCS using the `daysSinceCustomTime` lifecycle
/// condition.
///
/// See: <https://cloud.google.com/storage/docs/xml-api/reference-headers#xgoogcustomtime>
const GCS_CUSTOM_TIME: &str = "x-goog-custom-time";
/// Time to debounce bumping an object with configured TTI.
const TTI_DEBOUNCE: Duration = Duration::from_secs(24 * 3600); // 1 day

pub trait Token: Send + Sync {
    fn as_str(&self) -> &str;
}

pub trait TokenProvider: Send + Sync + 'static {
    fn get_token(&self) -> impl Future<Output = Result<impl Token>> + Send;
}

// this only exists because we have to provide *some* kind of provider
#[derive(Debug)]
pub struct NoToken;

impl TokenProvider for NoToken {
    #[allow(refining_impl_trait_internal)] // otherwise, returning `!` will not implement the required traits
    async fn get_token(&self) -> Result<NoToken> {
        unimplemented!()
    }
}
impl Token for NoToken {
    fn as_str(&self) -> &str {
        unimplemented!()
    }
}

pub struct S3CompatibleBackend<T> {
    client: reqwest::Client,

    endpoint: String,
    bucket: String,

    token_provider: Option<T>,
}

impl<T> S3CompatibleBackend<T> {
    /// Creates a new S3 compatible backend bound to the given bucket.
    #[expect(dead_code)]
    pub fn new(endpoint: &str, bucket: &str, token_provider: T) -> Self {
        Self {
            client: common::reqwest_client(),
            endpoint: endpoint.into(),
            bucket: bucket.into(),
            token_provider: Some(token_provider),
        }
    }

    /// Formats the S3 object URL for the given key.
    fn object_url(&self, id: &ObjectId) -> String {
        format!("{}/{}/{}", self.endpoint, self.bucket, id.as_storage_path())
    }
}

impl<T> S3CompatibleBackend<T>
where
    T: TokenProvider,
{
    /// Creates a request builder with the appropriate authentication.
    async fn request(&self, method: Method, url: impl IntoUrl) -> Result<RequestBuilder> {
        let mut builder = self.client.request(method, url);
        if let Some(provider) = &self.token_provider {
            builder = builder.bearer_auth(provider.get_token().await?.as_str());
        }
        Ok(builder)
    }

    /// Issues a request to update the metadata for the given object.
    async fn update_metadata(&self, id: &ObjectId, metadata: &Metadata) -> Result<()> {
        // NB: Meta updates require copy + REPLACE along with *all* metadata. See
        // https://cloud.google.com/storage/docs/xml-api/put-object-copy
        self.request(Method::PUT, self.object_url(id))
            .await?
            .header(
                "x-goog-copy-source",
                format!("/{}/{}", self.bucket, id.as_storage_path()),
            )
            .header("x-goog-metadata-directive", "REPLACE")
            .headers(metadata.to_headers(GCS_CUSTOM_PREFIX, true)?)
            .send()
            .await?
            .error_for_status()
            .context("failed to update expiration time for object with TTI")?;

        Ok(())
    }
}

impl<T> fmt::Debug for S3CompatibleBackend<T> {
    fn fmt(&self, f: &mut fmt::Formatter<'_>) -> fmt::Result {
        f.debug_struct("S3Compatible")
            .field("client", &self.client)
            .field("endpoint", &self.endpoint)
            .field("bucket", &self.bucket)
            .finish_non_exhaustive()
    }
}

impl S3CompatibleBackend<NoToken> {
    pub fn without_token(endpoint: &str, bucket: &str) -> Self {
        Self {
            client: reqwest::Client::new(),
            endpoint: endpoint.into(),
            bucket: bucket.into(),
            token_provider: None,
        }
    }
}

#[async_trait::async_trait]
impl<T: TokenProvider> Backend for S3CompatibleBackend<T> {
    fn name(&self) -> &'static str {
        "s3-compatible"
    }

    #[tracing::instrument(level = "trace", fields(?id), skip_all)]
    async fn put_object(
        &self,
        id: &ObjectId,
        metadata: &Metadata,
        stream: PayloadStream,
    ) -> Result<()> {
        tracing::debug!("Writing to s3_compatible backend");
        self.request(Method::PUT, self.object_url(id))
            .await?
            .headers(metadata.to_headers(GCS_CUSTOM_PREFIX, true)?)
            .body(Body::wrap_stream(stream))
            .send()
            .await?
            .error_for_status()
            .context("failed to put object")?;

        Ok(())
    }

<<<<<<< HEAD
    #[tracing::instrument(level = "trace", fields(?id), skip_all)]
    async fn get_object(&self, id: &ObjectId) -> Result<Option<(Metadata, BackendStream)>> {
=======
    #[tracing::instrument(level = "trace", fields(?path), skip_all)]
    async fn get_object(&self, path: &ObjectPath) -> Result<Option<(Metadata, PayloadStream)>> {
>>>>>>> f4f01abf
        tracing::debug!("Reading from s3_compatible backend");
        let object_url = self.object_url(id);

        let response = self.request(Method::GET, &object_url).await?.send().await?;
        if response.status() == StatusCode::NOT_FOUND {
            tracing::debug!("Object not found");
            return Ok(None);
        }

        let response = response
            .error_for_status()
            .context("failed to get object")?;

        let headers = response.headers();
        // TODO: Populate size in metadata
        let metadata = Metadata::from_headers(headers, GCS_CUSTOM_PREFIX)?;

        // TODO: Schedule into background persistently so this doesn't get lost on restarts
        if let ExpirationPolicy::TimeToIdle(tti) = metadata.expiration_policy {
            // TODO: Inject the access time from the request.
            let access_time = SystemTime::now();

            let expire_at = headers
                .get(GCS_CUSTOM_TIME)
                .and_then(|s| s.to_str().ok())
                .and_then(|s| humantime::parse_rfc3339(s).ok())
                .unwrap_or(access_time);

            if expire_at < access_time + tti - TTI_DEBOUNCE {
                // This serializes a new custom-time internally.
                self.update_metadata(id, &metadata).await?;
            }
        }

        // TODO: the object *GET* should probably also contain the expiration time?

        let stream = response.bytes_stream().map_err(io::Error::other);
        Ok(Some((metadata, stream.boxed())))
    }

    #[tracing::instrument(level = "trace", fields(?id), skip_all)]
    async fn delete_object(&self, id: &ObjectId) -> Result<()> {
        tracing::debug!("Deleting from s3_compatible backend");
        let response = self
            .request(Method::DELETE, self.object_url(id))
            .await?
            .send()
            .await?;

        // Do not error for objects that do not exist.
        if response.status() != StatusCode::NOT_FOUND {
            tracing::debug!("Object not found");
            response
                .error_for_status()
                .context("failed to delete object")?;
        }

        Ok(())
    }
}<|MERGE_RESOLUTION|>--- conflicted
+++ resolved
@@ -6,13 +6,9 @@
 use objectstore_types::{ExpirationPolicy, Metadata};
 use reqwest::{Body, IntoUrl, Method, RequestBuilder, StatusCode};
 
-<<<<<<< HEAD
-use crate::backend::common::{self, Backend, BackendStream};
+use crate::PayloadStream;
+use crate::backend::common::{self, Backend};
 use crate::id::ObjectId;
-=======
-use crate::backend::common::{self, Backend};
-use crate::{ObjectPath, PayloadStream};
->>>>>>> f4f01abf
 
 /// Prefix used for custom metadata in headers for the GCS backend.
 ///
@@ -158,13 +154,8 @@
         Ok(())
     }
 
-<<<<<<< HEAD
     #[tracing::instrument(level = "trace", fields(?id), skip_all)]
-    async fn get_object(&self, id: &ObjectId) -> Result<Option<(Metadata, BackendStream)>> {
-=======
-    #[tracing::instrument(level = "trace", fields(?path), skip_all)]
-    async fn get_object(&self, path: &ObjectPath) -> Result<Option<(Metadata, PayloadStream)>> {
->>>>>>> f4f01abf
+    async fn get_object(&self, id: &ObjectId) -> Result<Option<(Metadata, PayloadStream)>> {
         tracing::debug!("Reading from s3_compatible backend");
         let object_url = self.object_url(id);
 
