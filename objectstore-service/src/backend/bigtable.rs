use std::fmt;
use std::time::{Duration, SystemTime};

use anyhow::{Context, Result};
use bigtable_rs::bigtable::BigTableConnection;
use bigtable_rs::google::bigtable::v2::{self, mutation};
use futures_util::{StreamExt, TryStreamExt, stream};
use objectstore_types::{ExpirationPolicy, Metadata};
use tokio::runtime::Handle;

<<<<<<< HEAD
use crate::backend::common::{Backend, BackendStream};
use crate::id::ObjectId;
=======
use crate::backend::common::Backend;
use crate::{ObjectPath, PayloadStream};
>>>>>>> f4f01abf

/// Connection timeout used for the initial connection to BigQuery.
const CONNECT_TIMEOUT: Duration = Duration::from_secs(10);
/// Time to debounce bumping an object with configured TTI.
const TTI_DEBOUNCE: Duration = Duration::from_secs(24 * 3600); // 1 day

/// How often to retry failed `mutate` operations
const REQUEST_RETRY_COUNT: usize = 2;

/// Column that stores the raw payload (compressed).
const COLUMN_PAYLOAD: &[u8] = b"p";
/// Column that stores metadata in JSON.
const COLUMN_METADATA: &[u8] = b"m";
/// Column family that uses timestamp-based garbage collection.
///
/// We require a GC rule on this family to automatically delete rows.
/// See: <https://cloud.google.com/bigtable/docs/gc-cell-level>
const FAMILY_GC: &str = "fg";
/// Column family that uses manual garbage collection.
const FAMILY_MANUAL: &str = "fm";

pub struct BigTableBackend {
    bigtable: BigTableConnection,

    instance_path: String,
    table_path: String,
    table_name: String,
}

impl fmt::Debug for BigTableBackend {
    fn fmt(&self, f: &mut fmt::Formatter<'_>) -> fmt::Result {
        f.debug_struct("BigTableBackend")
            .field("instance_path", &self.instance_path)
            .field("table_path", &self.table_path)
            .field("table_name", &self.table_name)
            .finish_non_exhaustive()
    }
}

impl BigTableBackend {
    pub async fn new(
        endpoint: Option<&str>,
        project_id: &str,
        instance_name: &str,
        table_name: &str,
        connections: Option<usize>,
    ) -> Result<Self> {
        let bigtable = if let Some(endpoint) = endpoint {
            BigTableConnection::new_with_emulator(
                endpoint,
                project_id,
                instance_name,
                false, // is_read_only
                Some(CONNECT_TIMEOUT),
            )?
        } else {
            let token_provider = gcp_auth::provider().await?;
            // TODO on connections: Idle connections are automatically closed in “a few minutes”.
            // We need to make sure that on longer idle periods the channels are re-opened.
            let connections = connections.unwrap_or(2 * Handle::current().metrics().num_workers());

            BigTableConnection::new_with_token_provider(
                project_id,
                instance_name,
                false, // is_read_only
                connections,
                Some(CONNECT_TIMEOUT),
                token_provider.clone(),
            )?
        };

        let client = bigtable.client();

        Ok(Self {
            bigtable,
            instance_path: format!("projects/{project_id}/instances/{instance_name}"),
            table_path: client.get_full_table_name(table_name),
            table_name: table_name.to_owned(),
        })
    }

    async fn mutate<I>(
        &self,
        path: Vec<u8>,
        mutations: I,
        action: &str,
    ) -> Result<v2::MutateRowResponse>
    where
        I: IntoIterator<Item = mutation::Mutation>,
    {
        let mutations = mutations
            .into_iter()
            .map(|m| v2::Mutation { mutation: Some(m) })
            .collect();
        let request = v2::MutateRowRequest {
            table_name: self.table_path.clone(),
            row_key: path,
            mutations,
            ..Default::default()
        };

        let mut client = self.bigtable.client();

        let mut retry_count = 0;
        loop {
            let response = client
                .mutate_row(request.clone())
                .await
                .map(|res| res.into_inner());
            // TODO: Stop retrying if the object doesn't exist
            if response.is_ok() || retry_count >= REQUEST_RETRY_COUNT {
                if response.is_err() {
                    merni::counter!("bigtable.mutate_failures": 1, "action" => action);
                }
                return response.with_context(|| {
                    format!("failed mutating bigtable row performing a `{action}`")
                });
            }
            retry_count += 1;
            merni::counter!("bigtable.mutate_retry": 1, "action" => action);
            tracing::debug!(retry_count = retry_count, action, "Retrying mutate");
        }
    }

    async fn put_row(
        &self,
        path: Vec<u8>,
        metadata: &Metadata,
        payload: Vec<u8>,
        action: &str,
    ) -> Result<v2::MutateRowResponse> {
        // TODO: Inject the access time from the request.
        let access_time = SystemTime::now();
        let (family, timestamp_micros) = match metadata.expiration_policy {
            ExpirationPolicy::Manual => (FAMILY_MANUAL, -1),
            ExpirationPolicy::TimeToLive(ttl) => (
                FAMILY_GC,
                ttl_to_micros(ttl, access_time).context("TTL out of range")?,
            ),
            ExpirationPolicy::TimeToIdle(tti) => (
                FAMILY_GC,
                ttl_to_micros(tti, access_time).context("TTL out of range")?,
            ),
        };

        let mutations = [
            // NB: We explicitly delete the row to clear metadata on overwrite.
            mutation::Mutation::DeleteFromRow(mutation::DeleteFromRow {}),
            mutation::Mutation::SetCell(mutation::SetCell {
                family_name: family.to_owned(),
                column_qualifier: COLUMN_PAYLOAD.to_owned(),
                timestamp_micros,
                value: payload,
            }),
            mutation::Mutation::SetCell(mutation::SetCell {
                family_name: family.to_owned(),
                column_qualifier: COLUMN_METADATA.to_owned(),
                timestamp_micros,
                value: serde_json::to_vec(metadata).with_context(|| "failed to encode metadata")?,
            }),
        ];
        self.mutate(path, mutations, action).await
    }
}

#[async_trait::async_trait]
impl Backend for BigTableBackend {
    fn name(&self) -> &'static str {
        "bigtable"
    }

    #[tracing::instrument(level = "trace", fields(?id), skip_all)]
    async fn put_object(
        &self,
        id: &ObjectId,
        metadata: &Metadata,
        mut stream: PayloadStream,
    ) -> Result<()> {
        tracing::debug!("Writing to Bigtable backend");
        let path = id.as_storage_path().to_string().into_bytes();

        let mut payload = Vec::new();
        while let Some(chunk) = stream.try_next().await? {
            payload.extend_from_slice(&chunk);
        }

        self.put_row(path, metadata, payload, "put").await?;
        Ok(())
    }

<<<<<<< HEAD
    #[tracing::instrument(level = "trace", fields(?id), skip_all)]
    async fn get_object(&self, id: &ObjectId) -> Result<Option<(Metadata, BackendStream)>> {
=======
    #[tracing::instrument(level = "trace", fields(?path), skip_all)]
    async fn get_object(&self, path: &ObjectPath) -> Result<Option<(Metadata, PayloadStream)>> {
>>>>>>> f4f01abf
        tracing::debug!("Reading from Bigtable backend");
        let path = id.as_storage_path().to_string().into_bytes();
        let rows = v2::RowSet {
            row_keys: vec![path.clone()],
            row_ranges: vec![],
        };

        let request = v2::ReadRowsRequest {
            table_name: self.table_path.clone(),
            rows: Some(rows),
            rows_limit: 1,
            ..Default::default()
        };

        let mut client = self.bigtable.client();

        let mut retry_count = 0;
        let response = loop {
            let response = client.read_rows(request.clone()).await;
            if response.is_ok() || retry_count >= REQUEST_RETRY_COUNT {
                if response.is_err() {
                    merni::counter!("bigtable.read_failures": 1);
                }
                break response?;
            }
            retry_count += 1;
            merni::counter!("bigtable.read_retry": 1);
            tracing::warn!(retry_count = retry_count, "Retrying read");
        };
        debug_assert!(response.len() <= 1, "Expected at most one row");

        let Some((read_path, cells)) = response.into_iter().next() else {
            tracing::debug!("Object not found");
            return Ok(None);
        };

        debug_assert!(read_path == path, "Row key mismatch");
        let mut value = Vec::new();
        let mut metadata = Metadata::default();
        let mut expire_at = None;

        for cell in cells {
            match cell.qualifier.as_ref() {
                self::COLUMN_PAYLOAD => {
                    value = cell.value;
                    expire_at = micros_to_time(cell.timestamp_micros);
                    // TODO: Log if the timestamp is invalid.
                }
                self::COLUMN_METADATA => {
                    metadata = serde_json::from_slice(&cell.value)
                        .with_context(|| "failed to decode metadata")?;
                }
                _ => {
                    // TODO: Log unknown column
                }
            }
        }

        // TODO: Inject the access time from the request.
        let access_time = SystemTime::now();
        metadata.size = Some(value.len());
        metadata.time_expires = expire_at;

        // Filter already expired objects but leave them to garbage collection
        if metadata.expiration_policy.is_timeout() && expire_at.is_some_and(|ts| ts < access_time) {
            tracing::debug!("Object found but past expiry");
            return Ok(None);
        }

        if let ExpirationPolicy::TimeToIdle(tti) = metadata.expiration_policy
            && expire_at.is_some_and(|ts| ts < access_time + tti - TTI_DEBOUNCE)
        {
            // TODO: Only bump if the difference in deadlines meets a minimum threshold
            // TODO: Schedule into background persistently so this doesn't get lost on restarts
            // `put_row` will internally log an error, so no need to duplicate that here
            let _ = self
                .put_row(path.clone(), &metadata, value.clone(), "tti-bump")
                .await;
        }

        let stream = stream::once(async { Ok(value.into()) }).boxed();
        Ok(Some((metadata, stream)))
    }

    #[tracing::instrument(level = "trace", fields(?id), skip_all)]
    async fn delete_object(&self, id: &ObjectId) -> Result<()> {
        tracing::debug!("Deleting from Bigtable backend");

        let path = id.as_storage_path().to_string().into_bytes();
        let mutations = [mutation::Mutation::DeleteFromRow(
            mutation::DeleteFromRow {},
        )];
        self.mutate(path, mutations, "delete").await?;

        Ok(())
    }
}

/// Converts the given TTL duration to a microsecond-precision unix timestamp.
///
/// The TTL is anchored at the provided `from` timestamp, which defaults to `SystemTime::now()`. As
/// required by BigTable, the resulting timestamp has millisecond precision, with the last digits at
/// 0.
fn ttl_to_micros(ttl: Duration, from: SystemTime) -> Option<i64> {
    let deadline = from.checked_add(ttl)?;
    let millis = deadline
        .duration_since(SystemTime::UNIX_EPOCH)
        .ok()?
        .as_millis();
    (millis * 1000).try_into().ok()
}

/// Converts a microsecond-precision unix timestamp to a `SystemTime`.
fn micros_to_time(micros: i64) -> Option<SystemTime> {
    let micros = u64::try_from(micros).ok()?;
    let duration = Duration::from_micros(micros);
    SystemTime::UNIX_EPOCH.checked_add(duration)
}

#[cfg(test)]
mod tests {
    use std::collections::BTreeMap;

    use uuid::Uuid;

    use crate::id::{Scope, Scopes};

    use super::*;

    // NB: Not run any of these tests, you need to have a BigTable emulator running. This is done
    // automatically in CI.
    //
    // Refer to the readme for how to set up the emulator.

    async fn create_test_backend() -> Result<BigTableBackend> {
        BigTableBackend::new(
            Some("localhost:8086"),
            "testing",
            "objectstore",
            "objectstore",
            None,
        )
        .await
    }

    fn make_stream(contents: &[u8]) -> PayloadStream {
        tokio_stream::once(Ok(contents.to_vec().into())).boxed()
    }

    async fn read_to_vec(mut stream: PayloadStream) -> Result<Vec<u8>> {
        let mut payload = Vec::new();
        while let Some(chunk) = stream.try_next().await? {
            payload.extend(&chunk);
        }
        Ok(payload)
    }

    fn make_key() -> ObjectId {
        ObjectId {
            usecase: "testing".into(),
            scopes: Scopes::from_iter([Scope::create("testing", "value").unwrap()]),
            key: Uuid::new_v4().to_string(),
        }
    }

    #[tokio::test]
    async fn test_roundtrip() -> Result<()> {
        let backend = create_test_backend().await?;

        let path = make_key();
        let metadata = Metadata {
            content_type: "text/plain".into(),
            time_created: Some(SystemTime::now()),
            custom: BTreeMap::from_iter([("hello".into(), "world".into())]),
            ..Default::default()
        };

        backend
            .put_object(&path, &metadata, make_stream(b"hello, world"))
            .await?;

        let (meta, stream) = backend.get_object(&path).await?.unwrap();

        let payload = read_to_vec(stream).await?;
        let str_payload = str::from_utf8(&payload).unwrap();
        assert_eq!(str_payload, "hello, world");
        assert_eq!(meta.content_type, metadata.content_type);
        assert_eq!(meta.custom, metadata.custom);

        Ok(())
    }

    #[tokio::test]
    async fn test_get_nonexistent() -> Result<()> {
        let backend = create_test_backend().await?;

        let path = make_key();
        let result = backend.get_object(&path).await?;
        assert!(result.is_none());

        Ok(())
    }

    #[tokio::test]
    async fn test_delete_nonexistent() -> Result<()> {
        let backend = create_test_backend().await?;

        let path = make_key();
        backend.delete_object(&path).await?;

        Ok(())
    }

    #[tokio::test]
    async fn test_overwrite() -> Result<()> {
        let backend = create_test_backend().await?;

        let path = make_key();
        let metadata = Metadata {
            custom: BTreeMap::from_iter([("invalid".into(), "invalid".into())]),
            ..Default::default()
        };

        backend
            .put_object(&path, &metadata, make_stream(b"hello"))
            .await?;

        let metadata = Metadata {
            custom: BTreeMap::from_iter([("hello".into(), "world".into())]),
            ..Default::default()
        };

        backend
            .put_object(&path, &metadata, make_stream(b"world"))
            .await?;

        let (meta, stream) = backend.get_object(&path).await?.unwrap();

        let payload = read_to_vec(stream).await?;
        let str_payload = str::from_utf8(&payload).unwrap();
        assert_eq!(str_payload, "world");
        assert_eq!(meta.custom, metadata.custom);

        Ok(())
    }

    #[tokio::test]
    async fn test_read_after_delete() -> Result<()> {
        let backend = create_test_backend().await?;

        let path = make_key();
        let metadata = Metadata::default();

        backend
            .put_object(&path, &metadata, make_stream(b"hello, world"))
            .await?;

        backend.delete_object(&path).await?;

        let result = backend.get_object(&path).await?;
        assert!(result.is_none());

        Ok(())
    }

    #[tokio::test]
    async fn test_ttl_immediate() -> Result<()> {
        // NB: We create a TTL that immediately expires in this tests. This might be optimized away
        // in a future implementation, so we will have to update this test accordingly.

        let backend = create_test_backend().await?;

        let path = make_key();
        let metadata = Metadata {
            expiration_policy: ExpirationPolicy::TimeToLive(Duration::from_secs(0)),
            ..Default::default()
        };

        backend
            .put_object(&path, &metadata, make_stream(b"hello, world"))
            .await?;

        let result = backend.get_object(&path).await?;
        assert!(result.is_none());

        Ok(())
    }

    #[tokio::test]
    async fn test_tti_immediate() -> Result<()> {
        // NB: We create a TTI that immediately expires in this tests. This might be optimized away
        // in a future implementation, so we will have to update this test accordingly.

        let backend = create_test_backend().await?;

        let path = make_key();
        let metadata = Metadata {
            expiration_policy: ExpirationPolicy::TimeToIdle(Duration::from_secs(0)),
            ..Default::default()
        };

        backend
            .put_object(&path, &metadata, make_stream(b"hello, world"))
            .await?;

        let result = backend.get_object(&path).await?;
        assert!(result.is_none());

        Ok(())
    }
}<|MERGE_RESOLUTION|>--- conflicted
+++ resolved
@@ -8,13 +8,9 @@
 use objectstore_types::{ExpirationPolicy, Metadata};
 use tokio::runtime::Handle;
 
-<<<<<<< HEAD
-use crate::backend::common::{Backend, BackendStream};
+use crate::PayloadStream;
+use crate::backend::common::Backend;
 use crate::id::ObjectId;
-=======
-use crate::backend::common::Backend;
-use crate::{ObjectPath, PayloadStream};
->>>>>>> f4f01abf
 
 /// Connection timeout used for the initial connection to BigQuery.
 const CONNECT_TIMEOUT: Duration = Duration::from_secs(10);
@@ -205,13 +201,8 @@
         Ok(())
     }
 
-<<<<<<< HEAD
     #[tracing::instrument(level = "trace", fields(?id), skip_all)]
-    async fn get_object(&self, id: &ObjectId) -> Result<Option<(Metadata, BackendStream)>> {
-=======
-    #[tracing::instrument(level = "trace", fields(?path), skip_all)]
-    async fn get_object(&self, path: &ObjectPath) -> Result<Option<(Metadata, PayloadStream)>> {
->>>>>>> f4f01abf
+    async fn get_object(&self, id: &ObjectId) -> Result<Option<(Metadata, PayloadStream)>> {
         tracing::debug!("Reading from Bigtable backend");
         let path = id.as_storage_path().to_string().into_bytes();
         let rows = v2::RowSet {
