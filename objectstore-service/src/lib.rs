--- conflicted
+++ resolved
@@ -19,12 +19,7 @@
 
 use crate::backend::{BackendStream, BoxedBackend};
 
-<<<<<<< HEAD
-pub use metadata::*;
-=======
-pub use backend::BigTableConfig;
 pub use path::*;
->>>>>>> 86758e95
 
 /// The threshold up until which we will go to the "high volume" backend.
 const BACKEND_SIZE_THRESHOLD: usize = 1024 * 1024; // 1 MiB
