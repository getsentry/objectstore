--- conflicted
+++ resolved
@@ -1,15 +1,7 @@
 [project]
 name = "objectstore"
-<<<<<<< HEAD
-version = "0.1.0"
-requires-python = ">=3.13"
-dependencies = [
-    "packaging>=25.0",
-]
-=======
 version = "0.0.0"
 requires-python = ">=3.11"
->>>>>>> 48807b9d
 
 [tool.uv]
 required-version = "==0.9.3" # keep in sync with devenv/config.ini
