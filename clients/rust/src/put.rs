use std::collections::BTreeMap;
use std::fmt;
use std::io::Cursor;

use async_compression::tokio::bufread::ZstdEncoder;
use bytes::Bytes;
use futures_util::StreamExt;
use objectstore_types::Metadata;
use reqwest::Body;
use serde::Deserialize;
use tokio::io::AsyncRead;
use tokio_util::io::{ReaderStream, StreamReader};

pub use objectstore_types::{Compression, ExpirationPolicy};

use crate::{ClientStream, Session};

/// The response returned from the service after uploading an object.
#[derive(Debug, Deserialize)]
pub struct PutResponse {
    /// The key of the object, as stored.
    pub key: String,
}

pub(crate) enum PutBody {
    Buffer(Bytes),
    Stream(ClientStream),
}

impl fmt::Debug for PutBody {
    fn fmt(&self, f: &mut fmt::Formatter<'_>) -> fmt::Result {
        f.debug_tuple("PutBody").finish_non_exhaustive()
    }
}

impl Session {
    fn put_body(&self, body: PutBody) -> PutBuilder<'_> {
        let metadata = Metadata {
            expiration_policy: self.usecase.expiration(),
            compression: Some(self.usecase.compression()),
            ..Default::default()
        };

        PutBuilder {
            session: self,
            metadata,
            key: None,
            body,
        }
    }

    /// Creates a PUT request for a [`Bytes`]-like type.
    pub fn put(&self, body: impl Into<Bytes>) -> PutBuilder<'_> {
        self.put_body(PutBody::Buffer(body.into()))
    }

    /// Creates a PUT request with a stream.
    pub fn put_stream(&self, body: ClientStream) -> PutBuilder<'_> {
        self.put_body(PutBody::Stream(body))
    }

    /// Creates a PUT request with an [`AsyncRead`] type.
    pub fn put_read<R>(&self, body: R) -> PutBuilder<'_>
    where
        R: AsyncRead + Send + Sync + 'static,
    {
        let stream = ReaderStream::new(body).boxed();
        self.put_body(PutBody::Stream(stream))
    }
}

/// A PUT request builder.
#[derive(Debug)]
pub struct PutBuilder<'a> {
    session: &'a Session,
    pub(crate) metadata: Metadata,
    pub(crate) key: Option<String>,
    pub(crate) body: PutBody,
}

impl PutBuilder<'_> {
    /// Sets an explicit object key.
    ///
    /// If a key is specified, the object will be stored under that key. Otherwise, the objectstore
    /// server will automatically assign a random key, which is then returned from this request.
    pub fn key(mut self, key: impl Into<String>) -> Self {
        self.key = Some(key.into());
        self
    }

    /// Sets an explicit compression algorithm to be used for this payload.
    ///
    /// [`None`] should be used if no compression should be performed by the client,
    /// either because the payload is uncompressible (such as a media format), or if the user
    /// will handle any kind of compression, without the clients knowledge.
    pub fn compression(mut self, compression: impl Into<Option<Compression>>) -> Self {
        self.metadata.compression = compression.into();
        self
    }

    /// Sets the expiration policy of the object to be uploaded.
    pub fn expiration_policy(mut self, expiration_policy: ExpirationPolicy) -> Self {
        self.metadata.expiration_policy = expiration_policy;
        self
    }

    /// This sets the custom metadata to the provided map.
    ///
    /// It will clear any previously set metadata.
    pub fn set_metadata(mut self, metadata: impl Into<BTreeMap<String, String>>) -> Self {
        self.metadata.custom = metadata.into();
        self
    }

    /// Appends they `key`/`value` to the custom metadata of this object.
    pub fn append_metadata(mut self, key: impl Into<String>, value: impl Into<String>) -> Self {
        self.metadata.custom.insert(key.into(), value.into());
        self
    }
}

// TODO: instead of a separate `send` method, it would be nice to just implement `IntoFuture`.
// However, `IntoFuture` needs to define the resulting future as an associated type,
// and "impl trait in associated type position" is not yet stable :-(
impl PutBuilder<'_> {
    /// Sends the built PUT request to the upstream service.
<<<<<<< HEAD
    pub async fn send(self) -> anyhow::Result<PutResponse> {
        let put_url = format!("{}v1/", self.session.service_url);
        let mut builder = self.session.request(reqwest::Method::PUT, put_url)?;
=======
    pub async fn send(self) -> crate::Result<PutResponse> {
        let put_url = format!(
            "{}/v1/{}",
            self.client.service_url,
            self.key.as_deref().unwrap_or_default()
        );
        let mut builder = self.client.request(reqwest::Method::PUT, put_url)?;
>>>>>>> 8dd1cb9f

        let body = match (self.metadata.compression, self.body) {
            (Some(Compression::Zstd), PutBody::Buffer(bytes)) => {
                let cursor = Cursor::new(bytes);
                let encoder = ZstdEncoder::new(cursor);
                let stream = ReaderStream::new(encoder);
                Body::wrap_stream(stream)
            }
            (Some(Compression::Zstd), PutBody::Stream(stream)) => {
                let stream = StreamReader::new(stream);
                let encoder = ZstdEncoder::new(stream);
                let stream = ReaderStream::new(encoder);
                Body::wrap_stream(stream)
            }
            (None, PutBody::Buffer(bytes)) => bytes.into(),
            (None, PutBody::Stream(stream)) => Body::wrap_stream(stream),
            // _ => todo!("compression algorithms other than `zstd` are currently not supported"),
        };

        builder = builder.headers(self.metadata.to_headers("", false)?);

        let response = builder.body(body).send().await?;
        Ok(response.error_for_status()?.json().await?)
    }
}<|MERGE_RESOLUTION|>--- conflicted
+++ resolved
@@ -124,19 +124,9 @@
 // and "impl trait in associated type position" is not yet stable :-(
 impl PutBuilder<'_> {
     /// Sends the built PUT request to the upstream service.
-<<<<<<< HEAD
-    pub async fn send(self) -> anyhow::Result<PutResponse> {
+    pub async fn send(self) -> crate::Result<PutResponse> {
         let put_url = format!("{}v1/", self.session.service_url);
         let mut builder = self.session.request(reqwest::Method::PUT, put_url)?;
-=======
-    pub async fn send(self) -> crate::Result<PutResponse> {
-        let put_url = format!(
-            "{}/v1/{}",
-            self.client.service_url,
-            self.key.as_deref().unwrap_or_default()
-        );
-        let mut builder = self.client.request(reqwest::Method::PUT, put_url)?;
->>>>>>> 8dd1cb9f
 
         let body = match (self.metadata.compression, self.body) {
             (Some(Compression::Zstd), PutBody::Buffer(bytes)) => {
