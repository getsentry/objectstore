use std::{fmt, io};

use async_compression::tokio::bufread::ZstdDecoder;
use bytes::BytesMut;
use futures_util::{StreamExt, TryStreamExt};
use objectstore_types::Metadata;
use reqwest::StatusCode;
use tokio_util::io::{ReaderStream, StreamReader};

pub use objectstore_types::Compression;

use crate::{ClientStream, Session};

/// The result from a successful [`get()`](Session::get) call.
///
/// This carries the response as a stream, plus the compression algorithm of the data.
pub struct GetResponse {
    /// The metadata attached to this object, including the compression algorithm used for the payload.
    pub metadata: Metadata,
    /// The response stream.
    pub stream: ClientStream,
}

impl GetResponse {
    /// Loads the object payload fully into memory.
    pub async fn payload(self) -> crate::Result<bytes::Bytes> {
        let bytes: BytesMut = self.stream.try_collect().await?;
        Ok(bytes.freeze())
    }

    /// Loads the object payload fully into memory and interprets it as UTF-8 text.
    pub async fn text(self) -> crate::Result<String> {
        let bytes = self.payload().await?;
        Ok(String::from_utf8(bytes.to_vec())?)
    }
}

impl fmt::Debug for GetResponse {
    fn fmt(&self, f: &mut fmt::Formatter<'_>) -> fmt::Result {
        f.debug_struct("GetResult")
            .field("metadata", &self.metadata)
            .field("stream", &format_args!("[Stream]"))
            .finish()
    }
}

impl Session {
    /// Requests the object with the given `id`.
    pub fn get<'a>(&'a self, id: &'a str) -> GetBuilder<'a> {
        GetBuilder {
            session: self,
            id,
            decompress: true,
        }
    }
}

/// A GET request builder.
#[derive(Debug)]
pub struct GetBuilder<'a> {
    session: &'a Session,
    id: &'a str,
    decompress: bool,
}

impl GetBuilder<'_> {
    /// Indicates whether the request should automatically handle decompression of known algorithms,
    /// or rather return the payload as it is stored, along with the compression algorithm it is stored in.
    pub fn decompress(mut self, decompress: bool) -> Self {
        self.decompress = decompress;
        self
    }

    /// Sends the `GET` request.
<<<<<<< HEAD
    pub async fn send(self) -> anyhow::Result<Option<GetResponse>> {
        let get_url = format!("{}v1/{}", self.session.service_url, self.id);
=======
    pub async fn send(self) -> crate::Result<Option<GetResult>> {
        let get_url = format!("{}/v1/{}", self.client.service_url, self.id);
>>>>>>> 8dd1cb9f

        let response = self
            .session
            .request(reqwest::Method::GET, get_url)?
            .send()
            .await?;
        if response.status() == StatusCode::NOT_FOUND {
            return Ok(None);
        }
        let response = response.error_for_status()?;

        let mut metadata = Metadata::from_headers(response.headers(), "")?;

        let stream = response.bytes_stream().map_err(io::Error::other);
        let stream = match (metadata.compression, self.decompress) {
            (Some(Compression::Zstd), true) => {
                metadata.compression = None;
                ReaderStream::new(ZstdDecoder::new(StreamReader::new(stream))).boxed()
            }
            _ => stream.boxed(),
        };

        Ok(Some(GetResponse { metadata, stream }))
    }
}<|MERGE_RESOLUTION|>--- conflicted
+++ resolved
@@ -72,13 +72,8 @@
     }
 
     /// Sends the `GET` request.
-<<<<<<< HEAD
-    pub async fn send(self) -> anyhow::Result<Option<GetResponse>> {
+    pub async fn send(self) -> crate::Result<Option<GetResponse>> {
         let get_url = format!("{}v1/{}", self.session.service_url, self.id);
-=======
-    pub async fn send(self) -> crate::Result<Option<GetResult>> {
-        let get_url = format!("{}/v1/{}", self.client.service_url, self.id);
->>>>>>> 8dd1cb9f
 
         let response = self
             .session
