from __future__ import annotations

from collections.abc import Mapping
from dataclasses import asdict, dataclass
from io import BytesIO
from typing import IO, Any, Literal, NamedTuple, cast
from urllib.parse import urlparse

import sentry_sdk
import urllib3
import zstandard
from urllib3.connectionpool import HTTPConnectionPool

from objectstore_client.auth import TokenGenerator
from objectstore_client.metadata import (
    HEADER_EXPIRATION,
    HEADER_META_PREFIX,
    Compression,
    ExpirationPolicy,
    Metadata,
    format_expiration,
)
from objectstore_client.metrics import (
    MetricsBackend,
    NoOpMetricsBackend,
    measure_storage_operation,
)
from objectstore_client.scope import Scope


class GetResponse(NamedTuple):
    metadata: Metadata
    payload: IO[bytes]


class RequestError(Exception):
    """Exception raised if an API call to Objectstore fails."""

    def __init__(self, message: str, status: int, response: str):
        super().__init__(message)
        self.status = status
        self.response = response


class Usecase:
    """
    An identifier for a workload in Objectstore, along with defaults to use for all
    operations within that Usecase.

    Usecases need to be statically defined in Objectstore's configuration server-side.
    Objectstore can make decisions based on the Usecase. For example, choosing the most
    suitable storage backend.
    """

    name: str
    _compression: Compression
    _expiration_policy: ExpirationPolicy | None

    def __init__(
        self,
        name: str,
        compression: Compression = "zstd",
        expiration_policy: ExpirationPolicy | None = None,
    ):
        self.name = name
        self._compression = compression
        self._expiration_policy = expiration_policy


<<<<<<< HEAD
# Characters allowed in a Scope's key and value.
# These are the URL safe characters, except for `.` which we use as separator between
# key and value of Scope components.
SCOPE_VALUE_ALLOWED_CHARS = set(string.ascii_letters + string.digits + "-_()$!+'")

# Connect timeout used unless overridden in connection parameters.
DEFAULT_CONNECT_TIMEOUT = 0.1


=======
>>>>>>> 20b1071a
@dataclass
class _ConnectionDefaults:
    retries: urllib3.Retry = urllib3.Retry(connect=3, read=0)
    """We only retry connection problems, as we cannot rewind our compression stream."""

    timeout: urllib3.Timeout = urllib3.Timeout(
        connect=DEFAULT_CONNECT_TIMEOUT, read=None
    )
    """
    The read timeout is defined to be "between consecutive read operations",
    which should mean one chunk of the response, with a large response being
    split into multiple chunks.

    By default, the client limits the connection phase to 100ms, and has no read timeout.
    """


class Client:
    """A client for Objectstore. Constructing it initializes a connection pool."""

    def __init__(
        self,
        base_url: str,
        metrics_backend: MetricsBackend | None = None,
        propagate_traces: bool = False,
        retries: int | None = None,
        timeout_ms: float | None = None,
        connection_kwargs: Mapping[str, Any] | None = None,
        token_generator: TokenGenerator | None = None,
    ):
        """
        Initialize an Objectstore client.

        Args:
            base_url: The base URL of the Objectstore server (e.g., "http://objectstore:8888").
            metrics_backend: Optional metrics backend for tracking storage operations.
                Defaults to ``NoOpMetricsBackend`` if not provided.
            propagate_traces: Whether to propagate Sentry trace headers in requests to objectstore.
                Defaults to ``False``.
            retries: Number of connection retries for failed requests.
                Defaults to ``3`` if not specified. Note: only connection failures are retried,
                not read failures (as compression streams cannot be rewound).
            timeout_ms: Read timeout in milliseconds for API requests. The read timeout is the
                maximum time to wait between consecutive read operations on the socket (i.e.,
                between receiving chunks of data). Defaults to no read timeout if not specified.
                The connection timeout is always 100ms. To override the connection timeout,
                pass a custom ``urllib3.Timeout`` object via ``connection_kwargs``. For example:

                .. code-block:: python

                    client = Client(
                        "http://objectstore:8888",
                        connection_kwargs={
                            "timeout": urllib3.Timeout(connect=1.0, read=5.0)
                        }
                    )

            connection_kwargs: Additional keyword arguments to pass to the underlying urllib3
                connection pool (e.g., custom headers, SSL settings, advanced timeouts).
        """
        connection_kwargs_to_use = asdict(_ConnectionDefaults())

        if retries:
            connection_kwargs_to_use["retries"] = urllib3.Retry(
                connect=retries,
                # we only retry connection problems, as we cannot rewind our
                # compression stream
                read=0,
            )

        if timeout_ms:
            connection_kwargs_to_use["timeout"] = urllib3.Timeout(
                connect=DEFAULT_CONNECT_TIMEOUT, read=timeout_ms / 1000
            )

        if connection_kwargs:
            connection_kwargs_to_use = {**connection_kwargs_to_use, **connection_kwargs}

        self._pool = urllib3.connectionpool.connection_from_url(
            base_url, **connection_kwargs_to_use
        )
        self._base_path = urlparse(base_url).path
        self._metrics_backend = metrics_backend or NoOpMetricsBackend()
        self._propagate_traces = propagate_traces
        self._token_generator = token_generator

    def session(self, usecase: Usecase, **scopes: str | int | bool) -> Session:
        """
        Create a [Session] with the Objectstore server, tied to a specific [Usecase] and
        [Scope].

        A Scope is a (possibly nested) namespace within a Usecase, given as a sequence
        of key-value pairs passed as kwargs.
        IMPORTANT: the order of the kwargs matters!

        The admitted characters for keys and values are: `A-Za-z0-9_-()$!+*'`.

        Users are free to choose the scope structure that best suits their Usecase.
        The combination of Usecase and Scope will determine the physical key/path of the
        blob in the underlying storage backend.

        For most usecases, it's recommended to use the organization and project ID as
        the first components of the scope, as follows:
        ```
        client.session(usecase, org=organization_id, project=project_id, ...)
        ```
        """

        return Session(
            self._pool,
            self._base_path,
            self._metrics_backend,
            self._propagate_traces,
            usecase,
            Scope(**scopes),
            self._token_generator,
        )


class Session:
    """
    A session with the Objectstore server, scoped to a specific [Usecase] and Scope.

    This should never be constructed directly, use [Client.session].
    """

    def __init__(
        self,
        pool: HTTPConnectionPool,
        base_path: str,
        metrics_backend: MetricsBackend,
        propagate_traces: bool,
        usecase: Usecase,
        scope: Scope,
        token_generator: TokenGenerator | None,
    ):
        self._pool = pool
        self._base_path = base_path
        self._metrics_backend = metrics_backend
        self._propagate_traces = propagate_traces
        self._usecase = usecase
        self._scope = scope
        self._token_generator = token_generator

    def _make_headers(self) -> dict[str, str]:
        headers = dict(self._pool.headers)
        if self._propagate_traces:
            headers.update(
                dict(sentry_sdk.get_current_scope().iter_trace_propagation_headers())
            )
        if self._token_generator:
            token = self._token_generator.sign_for_scope(
                self._usecase.name, self._scope
            )
            headers["Authorization"] = f"Bearer {token}"
        return headers

    def _make_url(self, key: str | None, full: bool = False) -> str:
        relative_path = f"/v1/objects/{self._usecase.name}/{self._scope}/{key or ''}"
        path = self._base_path.rstrip("/") + relative_path
        if full:
            return f"http://{self._pool.host}:{self._pool.port}{path}"
        return path

    def put(
        self,
        contents: bytes | IO[bytes],
        key: str | None = None,
        compression: Compression | Literal["none"] | None = None,
        content_type: str | None = None,
        metadata: dict[str, str] | None = None,
        expiration_policy: ExpirationPolicy | None = None,
    ) -> str:
        """
        Uploads the given `contents` to blob storage.

        If no `key` is provided, one will be automatically generated and returned
        from this function.

        The client will select the configured `default_compression` if none is given
        explicitly.
        This can be overridden by explicitly giving a `compression` argument.
        Providing `"none"` as the argument will instruct the client to not apply
        any compression to this upload, which is useful for uncompressible formats.

        You can use the utility function `objectstore_client.utils.guess_mime_type`
        to attempt to guess a `content_type` based on magic bytes.
        """
        headers = self._make_headers()
        body = BytesIO(contents) if isinstance(contents, bytes) else contents
        original_body: IO[bytes] = body

        compression = compression or self._usecase._compression
        if compression == "zstd":
            cctx = zstandard.ZstdCompressor()
            body = cctx.stream_reader(original_body)
            headers["Content-Encoding"] = "zstd"

        if content_type:
            headers["Content-Type"] = content_type

        expiration_policy = expiration_policy or self._usecase._expiration_policy
        if expiration_policy:
            headers[HEADER_EXPIRATION] = format_expiration(expiration_policy)

        if metadata:
            for k, v in metadata.items():
                headers[f"{HEADER_META_PREFIX}{k}"] = v

        if key == "":
            key = None

        with measure_storage_operation(
            self._metrics_backend, "put", self._usecase.name
        ) as metric_emitter:
            response = self._pool.request(
                "POST" if not key else "PUT",
                self._make_url(key),
                body=body,
                headers=headers,
                preload_content=True,
                decode_content=True,
            )
            raise_for_status(response)
            res = response.json()

            # Must do this after streaming `body` as that's what is responsible
            # for advancing the seek position in both streams
            metric_emitter.record_uncompressed_size(original_body.tell())
            if compression and compression != "none":
                metric_emitter.record_compressed_size(body.tell(), compression)
            return res["key"]

    def get(self, key: str, decompress: bool = True) -> GetResponse:
        """
        This fetches the blob with the given `key`, returning an `IO` stream that
        can be read.

        By default, content that was uploaded compressed will be automatically
        decompressed, unless `decompress=True` is passed.
        """

        headers = self._make_headers()
        with measure_storage_operation(
            self._metrics_backend, "get", self._usecase.name
        ):
            response = self._pool.request(
                "GET",
                self._make_url(key),
                preload_content=False,
                decode_content=False,
                headers=headers,
            )
            raise_for_status(response)
        # OR: should I use `response.stream()`?
        stream = cast(IO[bytes], response)
        metadata = Metadata.from_headers(response.headers)

        if metadata.compression and decompress:
            if metadata.compression != "zstd":
                raise NotImplementedError(
                    "Transparent decoding of anything but `zstd` is not implemented yet"
                )

            metadata.compression = None
            dctx = zstandard.ZstdDecompressor()
            stream = dctx.stream_reader(stream, read_across_frames=True)

        return GetResponse(metadata, stream)

    def object_url(self, key: str) -> str:
        """
        Generates a GET url to the object with the given `key`.

        This can then be used by downstream services to fetch the given object.
        NOTE however that the service does not strictly follow HTTP semantics,
        in particular in relation to `Accept-Encoding`.
        """
        return self._make_url(key, full=True)

    def delete(self, key: str) -> None:
        """
        Deletes the blob with the given `key`.
        """

        headers = self._make_headers()
        with measure_storage_operation(
            self._metrics_backend, "delete", self._usecase.name
        ):
            response = self._pool.request(
                "DELETE",
                self._make_url(key),
                headers=headers,
            )
            raise_for_status(response)


def raise_for_status(response: urllib3.BaseHTTPResponse) -> None:
    if response.status >= 400:
        res = (response.data or response.read() or b"").decode("utf-8", "replace")
        raise RequestError(
            f"Objectstore request failed with status {response.status}",
            response.status,
            res,
        )<|MERGE_RESOLUTION|>--- conflicted
+++ resolved
@@ -67,18 +67,10 @@
         self._expiration_policy = expiration_policy
 
 
-<<<<<<< HEAD
-# Characters allowed in a Scope's key and value.
-# These are the URL safe characters, except for `.` which we use as separator between
-# key and value of Scope components.
-SCOPE_VALUE_ALLOWED_CHARS = set(string.ascii_letters + string.digits + "-_()$!+'")
-
 # Connect timeout used unless overridden in connection parameters.
 DEFAULT_CONNECT_TIMEOUT = 0.1
 
 
-=======
->>>>>>> 20b1071a
 @dataclass
 class _ConnectionDefaults:
     retries: urllib3.Retry = urllib3.Retry(connect=3, read=0)
