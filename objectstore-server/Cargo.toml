--- conflicted
+++ resolved
@@ -11,11 +11,7 @@
 elegant-departure = { version = "0.3.1", features = ["tokio"] }
 figment = { version = "0.10.19", features = ["env", "test", "yaml"] }
 futures-util = "0.3.31"
-<<<<<<< HEAD
-=======
 jsonwebtoken = "9.3.1"
-objectstore-api = { path = "../objectstore-api" }
->>>>>>> 8e6ffc61
 objectstore-service = { path = "../objectstore-service" }
 sentry = { version = "0.41.0", features = [
     "tower-axum-matched-path",
