//! Contains all HTTP endpoint handlers.
//!
//! Use [`routes`] to create a router with all endpoints.

use axum::Router;

use crate::state::ServiceState;

mod batch;
<<<<<<< HEAD
=======
mod common;
>>>>>>> dbee8861
mod health;
mod objects;

pub fn routes() -> Router<ServiceState> {
    let routes_v1 = Router::new()
        .merge(objects::router())
        .merge(batch::router());

    Router::new()
        .merge(health::router())
        .nest("/v1/", routes_v1)
}<|MERGE_RESOLUTION|>--- conflicted
+++ resolved
@@ -7,10 +7,7 @@
 use crate::state::ServiceState;
 
 mod batch;
-<<<<<<< HEAD
-=======
 mod common;
->>>>>>> dbee8861
 mod health;
 mod objects;
 
