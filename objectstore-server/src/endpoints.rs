//! Contains all HTTP endpoint handlers.

use std::io;
use std::time::SystemTime;

use anyhow::Context;
use axum::body::Body;
use axum::extract::{Path, State};
use axum::http::{HeaderMap, StatusCode};
use axum::response::{IntoResponse, Response};
use axum::routing::{get, put};
use axum::{Json, Router};
use futures_util::{StreamExt, TryStreamExt};
use objectstore_service::ObjectPath;
use objectstore_types::Metadata;
use serde::Serialize;

use crate::error::ApiResult;
use crate::state::ServiceState;

pub fn routes() -> Router<ServiceState> {
    let service_routes = Router::new().route(
        "/{*path}",
        put(put_object).get(get_object).delete(delete_object),
    );

    Router::new()
        .route("/health", get(health))
        .nest("/v1/", service_routes)
}

async fn health() -> impl IntoResponse {
    "OK"
}

#[derive(Debug, Serialize)]
struct PutBlobResponse {
    key: String,
}

<<<<<<< HEAD
async fn put_object_nokey(
    State(state): State<ServiceState>,
    Query(params): Query<ContextParams>,
    headers: HeaderMap,
    body: Body,
) -> ApiResult<impl IntoResponse> {
    let path = ObjectPath {
        usecase: params.usecase,
        scope: params.scope,
        key: uuid::Uuid::new_v4().to_string(),
    };
    populate_sentry_scope(&path);

    let mut metadata =
        Metadata::from_headers(&headers, "").context("extracting metadata from headers")?;
    metadata.creation_time = Some(SystemTime::now());

    let stream = body.into_data_stream().map_err(io::Error::other).boxed();
    let key = state.service.put_object(path, &metadata, stream).await?;

    Ok(Json(PutBlobResponse {
        key: key.key.to_string(),
    }))
}

=======
>>>>>>> f3d04353
async fn put_object(
    State(state): State<ServiceState>,
    Path(path): Path<ObjectPath>,
    headers: HeaderMap,
    body: Body,
) -> ApiResult<impl IntoResponse> {
    populate_sentry_scope(&path);

    let mut metadata =
        Metadata::from_headers(&headers, "").context("extracting metadata from headers")?;
    metadata.creation_time = Some(SystemTime::now());

    let stream = body.into_data_stream().map_err(io::Error::other).boxed();
    let key = state.service.put_object(path, &metadata, stream).await?;

    Ok(Json(PutBlobResponse {
        key: key.key.to_string(),
    }))
}

async fn get_object(
    State(state): State<ServiceState>,
    Path(path): Path<ObjectPath>,
) -> ApiResult<Response> {
    populate_sentry_scope(&path);
    let Some((metadata, stream)) = state.service.get_object(&path).await? else {
        return Ok(StatusCode::NOT_FOUND.into_response());
    };

    let headers = metadata
        .to_headers("", false)
        .context("extracting metadata from headers")?;
    Ok((headers, Body::from_stream(stream)).into_response())
}

async fn delete_object(
    State(state): State<ServiceState>,
    Path(path): Path<ObjectPath>,
) -> ApiResult<impl IntoResponse> {
    populate_sentry_scope(&path);

    state.service.delete_object(&path).await?;

    Ok(())
}

fn populate_sentry_scope(path: &ObjectPath) {
    sentry::configure_scope(|s| {
        s.set_tag("usecase", path.usecase.clone());
        s.set_extra("scope", path.scope.clone().into());
        s.set_extra("key", path.key.clone().into());
    });
}<|MERGE_RESOLUTION|>--- conflicted
+++ resolved
@@ -38,34 +38,6 @@
     key: String,
 }
 
-<<<<<<< HEAD
-async fn put_object_nokey(
-    State(state): State<ServiceState>,
-    Query(params): Query<ContextParams>,
-    headers: HeaderMap,
-    body: Body,
-) -> ApiResult<impl IntoResponse> {
-    let path = ObjectPath {
-        usecase: params.usecase,
-        scope: params.scope,
-        key: uuid::Uuid::new_v4().to_string(),
-    };
-    populate_sentry_scope(&path);
-
-    let mut metadata =
-        Metadata::from_headers(&headers, "").context("extracting metadata from headers")?;
-    metadata.creation_time = Some(SystemTime::now());
-
-    let stream = body.into_data_stream().map_err(io::Error::other).boxed();
-    let key = state.service.put_object(path, &metadata, stream).await?;
-
-    Ok(Json(PutBlobResponse {
-        key: key.key.to_string(),
-    }))
-}
-
-=======
->>>>>>> f3d04353
 async fn put_object(
     State(state): State<ServiceState>,
     Path(path): Path<ObjectPath>,
